---
output: github_document
---

<!-- README.md is generated from README.Rmd. Please edit that file -->

```{r, include = FALSE}
knitr::opts_chunk$set(
  collapse = TRUE,
  comment = "#>",
  fig.path = "man/figures/README-",
  out.width = "100%"
)
```

## scisorseqr - a comparative analysis of alternative splicing patterns

```{r pressure, echo=FALSE, out.width = '25%', out.extra='style="float:left; padding:20px"'}
knitr::include_graphics("./scisorseqr.png")
```

<<<<<<< HEAD
scisorseqr is a linux based R-package for analyzing differential isoform expression in single cells. 
The methods are based on our preprint [Joglekar et al. (2020)]() and the [scISOrSeq workflow](https://www.nature.com/articles/nbt.4259?draft=marketing)
=======
For any comparative (e.g. case-control) studies of alternative splicing,
scisorseqr is the one stop shop for analyzing single-cell long read data. The linux 
based package includes functions for barcode deconvolution from fastqs,
integration with long read alignment tools like STARlong and minimap2,
mapping and filtering of high confidence full-length spliced reads, and some
handy tools to conduct and visualize differential splicing analysis.

![scisorseqr workflow]('~/Documents/TilgnerLab/GitLab/spatialViz/www/scisorseqR_schematic.pdf'){width=65%}
>>>>>>> fe856bfb

Any comparative studies of alternative splicing can be performed with scisorseqr. The
package includes functions for barcode deconvolution from fastqs,
integration with long read alignment tools, mapping and filtering of high confidence, 
full-length spliced reads, and some
handy tools to conduct differential expression analysis.

<<<<<<< HEAD
The tools are also applicable to long-read spatial transcriptomics, and can be used to resolve exon
expression at the [spatial](www.isoformatlas.com) level


## Hardware / software requirements
The package has only been tested on a CentOS x86_64 machine. For alignment and mapping, we recommend

* [STARlong](https://github.com/alexdobin/STAR/) software installation for PacBio reads
* [Minimap2](https://github.com/lh3/minimap2) installation for Oxford Nanopore (or PacBio) reads
* samtools
* bedtools
* python version 3.7
 
## Installation
=======
The easiest way to install scisorseqr is through [Github](https://github.com) with:

``` r
devtools::install_github('noush-joglekar/scisorseqr')
```

## Workflow
>>>>>>> fe856bfb

The easiest way to install scisorseqr is through [Github](https://github.com) with:

<<<<<<< HEAD
``` r
devtools::install_github('noush-joglekar/scisorseqr')
```

## Workflow

```{r flow, echo=FALSE, fig.width=10}
DiagrammeR::mermaid("graph TB;
    A[Directory with fastq.gz files]-->B(Barcode deconvolution);
    B-->E;
    A-->C(Alignment);
    C-->D(Mapping and filtering for full-length, spliced reads);
    D---E[Concatenating info];
    E-->F[Isoform/TSS/PolyA-site quantification];
    E-->G[Exon quantification];
    F-->H(Differential isoform/TSS/polyA-site usage);
    G-->I(Differential exon expression);
    H-->J(Visualization);
    I-->J((Visualization));
    ")

```

These steps are available as functions in the package. For example, barcode deconvolution 
can be done using the following command

``` r 
library(scisorseqr)
GetBarcodes('FastqFiles/','userInput/BarcodeCluster_Assignments', concatenate=TRUE, 
  filterReads=FALSE, numProcesses=24)
```

## Support
We appreciate any and all inputs for improving scisorseqr. Feel free to send us an [email](anj2026@med.cornell.edu). 
=======
```{r example}
library(scisorseqr)
GetBarcodes('FastqFiles/','userInput/BarcodeCluster_Assignments', concatenate=TRUE, 
            filterReads=FALSE, numProcesses=24)
## basic example code
```

>>>>>>> fe856bfb
<|MERGE_RESOLUTION|>--- conflicted
+++ resolved
@@ -16,22 +16,11 @@
 ## scisorseqr - a comparative analysis of alternative splicing patterns
 
 ```{r pressure, echo=FALSE, out.width = '25%', out.extra='style="float:left; padding:20px"'}
-knitr::include_graphics("./scisorseqr.png")
+knitr::include_graphics("man/figures/scisorseqr.png")
 ```
 
-<<<<<<< HEAD
 scisorseqr is a linux based R-package for analyzing differential isoform expression in single cells. 
 The methods are based on our preprint [Joglekar et al. (2020)]() and the [scISOrSeq workflow](https://www.nature.com/articles/nbt.4259?draft=marketing)
-=======
-For any comparative (e.g. case-control) studies of alternative splicing,
-scisorseqr is the one stop shop for analyzing single-cell long read data. The linux 
-based package includes functions for barcode deconvolution from fastqs,
-integration with long read alignment tools like STARlong and minimap2,
-mapping and filtering of high confidence full-length spliced reads, and some
-handy tools to conduct and visualize differential splicing analysis.
-
-![scisorseqr workflow]('~/Documents/TilgnerLab/GitLab/spatialViz/www/scisorseqR_schematic.pdf'){width=65%}
->>>>>>> fe856bfb
 
 Any comparative studies of alternative splicing can be performed with scisorseqr. The
 package includes functions for barcode deconvolution from fastqs,
@@ -39,10 +28,10 @@
 full-length spliced reads, and some
 handy tools to conduct differential expression analysis.
 
-<<<<<<< HEAD
 The tools are also applicable to long-read spatial transcriptomics, and can be used to resolve exon
 expression at the [spatial](www.isoformatlas.com) level
 
+* * *
 
 ## Hardware / software requirements
 The package has only been tested on a CentOS x86_64 machine. For alignment and mapping, we recommend
@@ -54,19 +43,9 @@
 * python version 3.7
  
 ## Installation
-=======
-The easiest way to install scisorseqr is through [Github](https://github.com) with:
-
-``` r
-devtools::install_github('noush-joglekar/scisorseqr')
-```
-
-## Workflow
->>>>>>> fe856bfb
 
 The easiest way to install scisorseqr is through [Github](https://github.com) with:
 
-<<<<<<< HEAD
 ``` r
 devtools::install_github('noush-joglekar/scisorseqr')
 ```
@@ -101,12 +80,3 @@
 
 ## Support
 We appreciate any and all inputs for improving scisorseqr. Feel free to send us an [email](anj2026@med.cornell.edu). 
-=======
-```{r example}
-library(scisorseqr)
-GetBarcodes('FastqFiles/','userInput/BarcodeCluster_Assignments', concatenate=TRUE, 
-            filterReads=FALSE, numProcesses=24)
-## basic example code
-```
-
->>>>>>> fe856bfb
